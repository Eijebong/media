pub extern crate servo_media_audio as audio;
extern crate servo_media_gstreamer;
use servo_media_gstreamer::GStreamerBackend;
use std::sync::{self, Once};
use std::sync::{Arc, Mutex};

<<<<<<< HEAD
=======
#[macro_use]
extern crate servo_media_derive;

#[cfg(feature = "gst")]
extern crate gstreamer as gst;

extern crate byte_slice_cast;
extern crate num_traits;

extern crate petgraph;
extern crate smallvec;

#[macro_use]
pub mod audio;
mod backends;
>>>>>>> 5fd10613

use audio::AudioBackend;
use audio::context::{AudioContext, AudioContextOptions};

pub struct ServoMedia {}

static INITIALIZER: Once = sync::ONCE_INIT;
static mut INSTANCE: *mut Mutex<Option<Arc<ServoMedia>>> = 0 as *mut _;

impl ServoMedia {
    pub fn new() -> Self {
        GStreamerBackend::init();

        Self {}
    }

    pub fn get() -> Result<Arc<ServoMedia>, ()> {
        INITIALIZER.call_once(|| unsafe {
            INSTANCE = Box::into_raw(Box::new(Mutex::new(Some(Arc::new(ServoMedia::new())))));
        });
        let instance = unsafe { &*INSTANCE }.lock().unwrap();
        match *instance {
            Some(ref instance) => Ok(instance.clone()),
            None => Err(()),
        }
    }

    pub fn create_audio_context(&self, options: AudioContextOptions) -> AudioContext<GStreamerBackend> {
        AudioContext::new(options)
    }
}<|MERGE_RESOLUTION|>--- conflicted
+++ resolved
@@ -4,29 +4,11 @@
 use std::sync::{self, Once};
 use std::sync::{Arc, Mutex};
 
-<<<<<<< HEAD
-=======
-#[macro_use]
-extern crate servo_media_derive;
-
-#[cfg(feature = "gst")]
-extern crate gstreamer as gst;
-
-extern crate byte_slice_cast;
-extern crate num_traits;
-
-extern crate petgraph;
-extern crate smallvec;
-
-#[macro_use]
-pub mod audio;
-mod backends;
->>>>>>> 5fd10613
 
 use audio::AudioBackend;
 use audio::context::{AudioContext, AudioContextOptions};
 
-pub struct ServoMedia {}
+pub struct ServoMedia;
 
 static INITIALIZER: Once = sync::ONCE_INIT;
 static mut INSTANCE: *mut Mutex<Option<Arc<ServoMedia>>> = 0 as *mut _;
